# Copyright 2025 D-Wave
#
# Licensed under the Apache License, Version 2.0 (the "License");
# you may not use this file except in compliance with the License.
# You may obtain a copy of the License at
#
#     http://www.apache.org/licenses/LICENSE-2.0
#
# Unless required by applicable law or agreed to in writing, software
# distributed under the License is distributed on an "AS IS" BASIS,
# WITHOUT WARRANTIES OR CONDITIONS OF ANY KIND, either express or implied.
# See the License for the specific language governing permissions and
# limitations under the License.


from pathlib import Path
from typing import Optional

import numpy as np
import plotly.express as px
import torch
import yaml
from dwave.plugins.torch.autoencoder import DiscreteAutoEncoder
from dwave.plugins.torch.boltzmann_machine import GraphRestrictedBoltzmannMachine
from plotly import graph_objects as go
from plotly.subplots import make_subplots
from torch.utils.data import DataLoader
from torchvision.datasets import MNIST
from torchvision.transforms import Compose, Resize, ToTensor
from torchvision.utils import make_grid
from einops import rearrange

from .decoder import Decoder
from .encoder import Encoder
from .losses import RadialBasisFunction, mmd_loss, nll_loss
from .utils.common import get_latent_to_discrete, get_sampler_and_sampler_kwargs
from .utils.persistent_qpu_sampler import PersistentQPUSampleHelper


def train_dvae(opt_step: int, epoch: int) -> bool:
    """Schedule for training the DVAE.

    Args:
        opt_step: The current optimization step.
        epoch: The current epoch.
    """
    ###TODO: Remove? this is not useful in its current state
    return True


def train_grbm(opt_step: int, epoch: int) -> bool:
    """Schedule for training the GRBM.

    Args:
        opt_step: The current optimization step.
        epoch: The current epoch.
    """

    return epoch < 6 and opt_step % 10 == 0


def get_dataset(
    image_size: int,
    batch_size: int,
    dataset_size: Optional[int] = None
) -> DataLoader:
    transform = Compose(
        [
            Resize((image_size, image_size)),
            ToTensor(),
            lambda x: torch.round(x),  # Round values to 0 or 1
        ]
    )

    # Load the dataset and create the dataloader
    dataset = MNIST(
        root="data",
        train=True,
        download=True,
        transform=transform,
    )
    if dataset_size:
        dataset = torch.utils.data.random_split(
            dataset, [dataset_size, len(dataset) - dataset_size]
        )[0]

    return DataLoader(dataset, batch_size=batch_size, shuffle=True, drop_last=True)


def display_dataset(dataset: DataLoader, num_rows: int) -> go.Figure:
    batch = next(iter(dataset))[0]
    reconstruction_tensor_for_plot = make_grid(batch.cpu(), nrow=num_rows)
    fig = px.imshow(reconstruction_tensor_for_plot.permute(1, 2, 0))

    fig.update_xaxes(showticklabels=False)
    fig.update_yaxes(showticklabels=False)
<<<<<<< HEAD
    fig.update_layout(
        margin={'t': 0,'l': 0,'b': 0,'r': 0},
        paper_bgcolor="black",
        plot_bgcolor='black',
        xaxis=dict(visible=False),
        yaxis=dict(visible=False),
    )
=======
    fig.update_layout(margin={'t':0,'l':0,'b':0,'r':0})

>>>>>>> e3d3e88a
    return fig


class TrainingError(Exception):
    """Error when training the model."""


class ModelWrapper:
    """Container class for the discrete VAE w. GRBM model.

    Args:
        n_latents: The number of latent variables in the model.
    """

    def __init__(self, qpu: str, n_latents: Optional[int] = None) -> None:
        self.qpu: str = qpu
        self.n_latents: int = n_latents

        self._dvae = None
        self._grbm = None
        self._prefactor = None

        self._device = None
        self.sampler = None
        self.sampler_kwargs = None

        self._dvae_optimizer = None
        self._grbm_optimizer = None

        self._dataloader = None

        with open("src/training_parameters.yaml", "r") as f:
            self._params = yaml.safe_load(f)

    def __getattr__(self, name: str):
        if name in self._params:
            return self._params[name]
        return super().__getattribute__(name)

    def save(self, file_path: Optional[str] = None) -> None:
        """Save the model and configs.

        Args:
            file_path: Relative path to the folder where the model should be saved.
        """
        if isinstance(file_path, str):
            file_path = Path(file_path)

        file_path.mkdir(exist_ok=True)

        # Save the model
        torch.save(self._dvae.state_dict(), file_path / "dvae.pth")
        # Save the RBM
        torch.save(self._grbm.state_dict(), file_path / "grbm.pth")
        # Save the prefactor
        torch.save(self._prefactor, file_path / "prefactor.pth")

    def load(self, file_path: str) -> None:
        """Load and reconstruct autoencoder from saved models and configs.

        Args:
            file_path: Relative path to the folder containing the saved model.
        """
        self.setup()
        self._load_dataset(batch_size=self.BATCH_SIZE, dataset_size=self.DATASET_SIZE)

        # currently assuming config and and model have same base name
        self._dvae.load_state_dict(torch.load(file_path / "dvae.pth"))
        self._grbm.load_state_dict(torch.load(file_path / "grbm.pth"))
        self._prefactor = torch.load(file_path / "prefactor.pth", weights_only=False)

    def setup(self) -> None:
        """Initial setup for the VAE and GRBM."""
        self._device = torch.device("cuda" if torch.cuda.is_available() else "cpu")

        if self.LATENT_TO_DISCRETE in ["heaviside"] and self.N_REPLICAS != 1:
            raise ValueError("heaviside latent-to-discrete can only be used with n_replicas=1")

        dvae = DiscreteAutoEncoder(
            encoder=Encoder(n_latents=self.n_latents),
            decoder=Decoder(n_latents=self.n_latents),
            latent_to_discrete=get_latent_to_discrete(self.LATENT_TO_DISCRETE),
        )

        self._dvae = dvae.to(self._device)

        self.sampler, self.sampler_kwargs, graph, self.linear_range, self.quadratic_range = (
            get_sampler_and_sampler_kwargs(
                num_reads=self.NUM_READS,
                annealing_time=self.ANNEALING_TIME,
                n_latents=self.n_latents,
                random_seed=self.RANDOM_SEED,
                qpu=self.qpu,
            )
        )

        grbm = GraphRestrictedBoltzmannMachine(
            graph.nodes,
            graph.edges,
        )
        self._grbm = grbm.to(self._device)

        self._dvae_optimizer = torch.optim.Adam(
            self._dvae.parameters(),
            lr=self.AUTOENCODER_INITIAL_LR,
            weight_decay=self.AUTOENCODER_WEIGHT_DECAY,
        )
        self._grbm_optimizer = torch.optim.Adam(
            self._grbm.parameters(),
            lr=self.BM_INITIAL_LR,
            weight_decay=self.BM_WEIGHT_DECAY,
        )

    def _load_dataset(self, batch_size: int, dataset_size: Optional[int] = None) -> None:
        """Load the MNIST dataset and create the dataloader.

        Args:
            batch_size: The batch size to use.
            dataset_size: The number of images to use for training.
                Default (``None``) uses all available images.
        """
        self._dataloader = get_dataset(self.IMAGE_SIZE, batch_size, dataset_size)

    def train_init(
        self,
        n_epochs: int,
    ) -> None:
        """Initialize the model for training.

        Args:
            n_epochs: Number of epochs to train. Used to determine the learning rate schedules.
        """
        # set the random seed for reproducibility
        torch.manual_seed(self.RANDOM_SEED)

        # initialize and store training parameters in a
        # temporary dict to be accessed by the step method
        self._tpar = {}

        self._tpar["persistent_qpu_sample_helper"] = PersistentQPUSampleHelper(
            max_deque_size=self.MAX_DEQUE_SIZE,
            iterations_before_resampling=self.ITERATIONS_BEFORE_RESAMPLING,
        )

        if self._dvae is None or self._grbm is None:
            self.setup()

        if self._dataloader is None:
            self._load_dataset(batch_size=self.BATCH_SIZE, dataset_size=self.DATASET_SIZE)

        n_batches = len(self._dataloader)

        total_opt_steps = n_epochs * n_batches

        self._tpar["dvae_lr_schedule"] = np.geomspace(
            self.AUTOENCODER_INITIAL_LR, self.AUTOENCODER_FINAL_LR, total_opt_steps + 1
        )
        self._tpar["grbm_lr_schedule"] = np.geomspace(
            self.BM_INITIAL_LR, self.BM_FINAL_LR, total_opt_steps + 1
        )

        self._tpar["opt_step"] = 0

        # use for self.LOSS_FUNCTION == "mmd":
        self._tpar["kernel"] = RadialBasisFunction(num_features=7).to(self._device)

        self._tpar["mse_losses"] = []
        self._tpar["dvae_losses"] = []
        self._prefactor = self.INITIAL_PREFACTOR
        self._tpar["last_prefactor"] = self._prefactor
        self._tpar["sample_set"] = None
        self._tpar["alpha"] = 2 / (self.WINDOW_LENGTH + 1)

        self._tpar["init_done"] = True

    def step(self, batch: tuple[torch.Tensor, torch.Tensor], epoch: int) -> torch.Tensor:
        """Train the model on a single batch.

        Args:
            batch: The batch to train on.
            epoch: The current epoch (used to determine training based on schedule).

        Returns:
            torch.Tensor: MSE loss from training step.
        """
        if not self._tpar.get("init_done", True):
            raise TrainingError("Initialization required before training.")

        images, _ = batch
        images = images.to(self._device)
        self._dvae.train()
        self._grbm.train()

        reconstructed_images, spins, _ = self._dvae(images, self.N_REPLICAS)

        # train autoencoder
        if train_dvae(self._tpar["opt_step"], epoch):
            self._dvae_optimizer.zero_grad()
            mse_loss = torch.nn.functional.mse_loss(
                reconstructed_images,
                images.unsqueeze(1).repeat(1, self.N_REPLICAS, 1, 1, 1),
            )
            self._tpar["mse_losses"].append(mse_loss.item())

            dvae_loss = mmd_loss(
                spins=spins,
                kernel=self._tpar["kernel"],
                grbm=self._grbm,
                sampler=self.sampler,
                sampler_kwargs=self.sampler_kwargs,
                linear_range=self.linear_range,
                quadratic_range=self.quadratic_range,
                prefactor=self._prefactor,
            )

            dvae_loss = mse_loss + dvae_loss

            self._tpar["dvae_losses"].append(dvae_loss.item())

            dvae_loss.backward()
            self._dvae_optimizer.step()

        # train boltzmann machine
        if train_grbm(self._tpar["opt_step"], epoch):
            self._grbm_optimizer.zero_grad()
            self._prefactor, grbm_loss, self._tpar["sample_set"] = nll_loss(
                spins=spins.detach(),
                grbm=self._grbm,
                sampler=self.sampler,
                sampler_kwargs=self.sampler_kwargs,
                linear_range=self.linear_range,
                quadratic_range=self.quadratic_range,
                prefactor=self._prefactor,
                measure_prefactor=self.MEASURE_PREFACTOR,
                persistent_qpu_sample_helper=self._tpar["persistent_qpu_sample_helper"],
                sample_set=self._tpar["sample_set"],
            )
            grbm_loss.backward()
            self._grbm_optimizer.step()

        self._prefactor = (
            self._tpar["alpha"] * self._prefactor
            + (1 - self._tpar["alpha"]) * self._tpar["last_prefactor"]
        )
        self._tpar["last_prefactor"] = self._prefactor

        # update learning rate
        for param_group in self._dvae_optimizer.param_groups:
            param_group["lr"] = self._tpar["dvae_lr_schedule"][self._tpar["opt_step"]]
        for param_group in self._grbm_optimizer.param_groups:
            param_group["lr"] = self._tpar["grbm_lr_schedule"][self._tpar["opt_step"]]
        self._tpar["opt_step"] += 1

        return mse_loss

    def generate_output(self) -> go.Figure:
        """Generate output images from trained model.

        Returns:
            go.Figure: Plotly figure.
        """
        images_per_row = 16
        self._dvae.eval()
        self._grbm.eval()

        with torch.no_grad():
            samples = self._grbm.sample(
                self.sampler,
                prefactor=self._prefactor,
                device=self._device,
                linear_range=self.linear_range,
                quadratic_range=self.quadratic_range,
                sample_params=self.sampler_kwargs,
            )

        images = self._dvae.decoder(samples.unsqueeze(1)).squeeze(1).clip(0.0, 1.0).detach().cpu()
        generation_tensor_for_plot = make_grid(images, nrow=images_per_row)

        fig = px.imshow(generation_tensor_for_plot.permute(1, 2, 0))

        fig.update_xaxes(showticklabels=False)
        fig.update_yaxes(showticklabels=False)
        fig.update_layout(
            margin={'t':0,'l':0,'b':0,'r':0}
        )
        return fig

    def generate_loss_plot(
        self,
        mse_losses: list[float],
        dvae_losses: list[float]
    ) -> tuple[go.Figure, go.Figure]:
        """Generate the loss plots for MSE and DVAE loss.

        Args:
            mse_losses: The MSE losses to plot.
            dvae_losses: The DVAE training losses to plot.

        Returns:
            go.Figure: The Mean Squared Error losses plot.
            go.Figure: The Other losses plot.
        """
        fig_mse = go.Figure()
        fig_other = go.Figure()

        fig_mse.add_trace(go.Scatter(x=list(range(len(mse_losses))), y=mse_losses))
        fig_other.add_trace(go.Scatter(x=list(range(len(mse_losses))), y=dvae_losses))

        # Update xaxis properties
        fig_mse.update_xaxes(title_text="Batch")
        fig_mse.update_yaxes(title_text="Loss")

        # Update yaxis properties
        fig_other.update_xaxes(title_text="Batch")
        fig_other.update_yaxes(title_text="Loss")

        fig_mse.update_layout(margin={'t':0,'l':0,'b':0,'r':0})
        fig_other.update_layout(margin={'t':0,'l':0,'b':0,'r':0})

        return fig_mse, fig_other

    def generate_reconstucted_samples(self) -> go.Figure:
        """Generate reconstructed images from training data.

        Returns:
            go.Figure: A figure showing the comparison between original and reconstructed digits.
        """
        images_per_row = 16
        # Now we use the trained autoencoder both to generate new samples as well as to
        # show the reconstruction of the input samples.
        batch = next(iter(self._dataloader))[0]
        self._dvae.eval()
        self._grbm.eval()

        reconstructed_batch, _, _ = self._dvae(batch.to(self._device))
        reconstructed_batch[:, :, :, :, -1] = 1.0
        reconstruction_tensor_for_plot = make_grid(
            rearrange(
                [batch.cpu(), reconstructed_batch.clip(0.0, 1.0).squeeze(1).cpu()],
                "i b c h w -> (b i) c h w"
            ),
            nrow=images_per_row,
            padding=0,
        )
        fig = px.imshow(reconstruction_tensor_for_plot.permute(1, 2, 0))

        fig.update_xaxes(showticklabels=False)
        fig.update_yaxes(showticklabels=False)
        fig.update_layout(margin={'t':0,'l':0,'b':0,'r':0})

        return fig<|MERGE_RESOLUTION|>--- conflicted
+++ resolved
@@ -94,7 +94,6 @@
 
     fig.update_xaxes(showticklabels=False)
     fig.update_yaxes(showticklabels=False)
-<<<<<<< HEAD
     fig.update_layout(
         margin={'t': 0,'l': 0,'b': 0,'r': 0},
         paper_bgcolor="black",
@@ -102,10 +101,6 @@
         xaxis=dict(visible=False),
         yaxis=dict(visible=False),
     )
-=======
-    fig.update_layout(margin={'t':0,'l':0,'b':0,'r':0})
-
->>>>>>> e3d3e88a
     return fig
 
 
